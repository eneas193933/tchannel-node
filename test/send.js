--- conflicted
+++ resolved
@@ -569,18 +569,6 @@
     }
 });
 
-<<<<<<< HEAD
-function sendTest(testCase, assert) {
-=======
-function randSeq(seq) {
-    var i = 0;
-    return function random() {
-        var r = seq[i];
-        i = (i + 1) % seq.length;
-        return r;
-    };
-}
-
 function parallelSendTest(channel, testCases, assert, callback) {
     var n = testCases.length;
     for (var i = 0; i < testCases.length; i++) {
@@ -599,7 +587,6 @@
 }
 
 function sendTest(channel, testCase, assert) {
->>>>>>> 07904b1b
     return function runSendTest(callback) {
         testCase.opts = testCase.opts || {};
         testCase.opts.hasNoParent = true;
